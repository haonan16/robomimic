"""
The base config class that is used for all algorithm configs in this repository.
Subclasses get registered into a global dictionary, making it easy to instantiate
the correct config class given the algorithm name.
"""

import six # preserve metaclass compatibility between python 2 and 3
from copy import deepcopy

import robomimic
from robomimic.config.config import Config

# global dictionary for remembering name - class mappings
REGISTERED_CONFIGS = {}


def get_all_registered_configs():
    """
    Give access to dictionary of all registered configs for external use.
    """
    return deepcopy(REGISTERED_CONFIGS)


def config_factory(algo_name, dic=None):
    """
    Creates an instance of a config from the algo name. Optionally pass
    a dictionary to instantiate the config from the dictionary.
    """
    if algo_name not in REGISTERED_CONFIGS:
        raise Exception("Config for algo name {} not found. Make sure it is a registered config among: {}".format(
            algo_name, ', '.join(REGISTERED_CONFIGS)))
    return REGISTERED_CONFIGS[algo_name](dict_to_load=dic)


class ConfigMeta(type):
    """
    Define a metaclass for constructing a config class.
    It registers configs into the global registry.
    """
    def __new__(meta, name, bases, class_dict):
        cls = super(ConfigMeta, meta).__new__(meta, name, bases, class_dict)
        if cls.__name__ != "BaseConfig":
            REGISTERED_CONFIGS[cls.ALGO_NAME] = cls
        return cls


@six.add_metaclass(ConfigMeta)
class BaseConfig(Config):
    def __init__(self, dict_to_load=None):
        if dict_to_load is not None:
            super(BaseConfig, self).__init__(dict_to_load)
            return

        super(BaseConfig, self).__init__()

        # store algo name class property in the config (must be implemented by subclasses)
        self.algo_name = type(self).ALGO_NAME

        self.experiment_config()
        self.train_config()
        self.algo_config()
        self.observation_config()
        self.meta_config()

        # After Config init, new keys cannot be added to the config, except under nested
        # attributes that have called @do_not_lock_keys
        self.lock_keys()

    @property
    @classmethod
    def ALGO_NAME(cls):
        # must be specified by subclasses
        raise NotImplementedError

    def experiment_config(self):
        """
        This function populates the `config.experiment` attribute of the config, 
        which has several experiment settings such as the name of the training run, 
        whether to do logging, whether to save models (and how often), whether to render 
        videos, and whether to do rollouts (and how often). This class has a default 
        implementation that usually doesn't need to be overriden.
        """

        self.experiment.name = "test"                               # name of experiment used to make log files
        self.experiment.validate = False                            # whether to do validation or not
        self.experiment.logging.terminal_output_to_txt = True       # whether to log stdout to txt file 
        self.experiment.logging.log_tb = True                       # enable tensorboard logging
        self.experiment.logging.log_wandb = False                   # enable wandb logging
        self.experiment.logging.wandb_proj_name = "debug"           # project name if using wandb


        ## save config - if and when to save model checkpoints ##
        self.experiment.save.enabled = True                         # whether model saving should be enabled or disabled
        self.experiment.save.every_n_seconds = None                 # save model every n seconds (set to None to disable)
        self.experiment.save.every_n_epochs = 50                    # save model every n epochs (set to None to disable)
        self.experiment.save.epochs = []                            # save model on these specific epochs
        self.experiment.save.on_best_validation = False             # save models that achieve best validation score
        self.experiment.save.on_best_rollout_return = False         # save models that achieve best rollout return
        self.experiment.save.on_best_rollout_success_rate = True    # save models that achieve best success rate

        # epoch definitions - if not None, set an epoch to be this many gradient steps, else the full dataset size will be used
        self.experiment.epoch_every_n_steps = 100                   # number of gradient steps in train epoch (None for full dataset pass)
        self.experiment.validation_epoch_every_n_steps = 10         # number of gradient steps in valid epoch (None for full dataset pass)

        # envs to evaluate model on (assuming rollouts are enabled), to override the metadata stored in dataset
        self.experiment.env = None                                  # no need to set this (unless you want to override)
        self.experiment.additional_envs = None                      # additional environments that should get evaluated


        ## rendering config ##
        self.experiment.render = False                              # render on-screen or not
        self.experiment.render_video = True                         # render evaluation rollouts to videos
        self.experiment.keep_all_videos = False                     # save all videos, instead of only saving those for saved model checkpoints
        self.experiment.video_skip = 5                              # render video frame every n environment steps during rollout


        ## evaluation rollout config ##
        self.experiment.rollout.enabled = True                      # enable evaluation rollouts
        self.experiment.rollout.n = 50                              # number of rollouts per evaluation
        self.experiment.rollout.horizon = 400                       # maximum number of env steps per rollout
        self.experiment.rollout.rate = 50                           # do rollouts every @rate epochs
        self.experiment.rollout.warmstart = 0                       # number of epochs to wait before starting rollouts
        self.experiment.rollout.terminate_on_success = True         # end rollout early after task success

    def train_config(self):
        """
        This function populates the `config.train` attribute of the config, which 
        has several settings related to the training process, such as the dataset 
        to use for training, and how the data loader should load the data. This 
        class has a default implementation that usually doesn't need to be overriden.
        """

        # Path to hdf5 dataset to use for training
        self.train.data = None                                      

        # Write all results to this directory. A new folder with the timestamp will be created
        # in this directory, and it will contain three subfolders - "log", "models", and "videos".
        # The "log" directory will contain tensorboard and stdout txt logs. The "models" directory
        # will contain saved model checkpoints. The "videos" directory contains evaluation rollout
        # videos.
        self.train.output_dir = "../{}_trained_models".format(self.algo_name)


        ## dataset loader config ##

        # num workers for loading data - generally set to 0 for low-dim datasets, and 2 for image datasets
        self.train.num_data_workers = 0  

        # One of ["all", "low_dim", or None]. Set to "all" to cache entire hdf5 in memory - this is 
        # by far the fastest for data loading. Set to "low_dim" to cache all non-image data. Set
        # to None to use no caching - in this case, every batch sample is retrieved via file i/o.
        # You should almost never set this to None, even for large image datasets.
        self.train.hdf5_cache_mode = "all"

        # used for parallel data loading
        self.train.hdf5_use_swmr = True

        # whether to load "next_obs" group from hdf5 - only needed for batch / offline RL algorithms
        self.train.hdf5_load_next_obs = True

        # if true, normalize observations at train and test time, using the global mean and standard deviation
        # of each observation in each dimension, computed across the training set. See SequenceDataset.normalize_obs
        # in utils/dataset.py for more information.
        self.train.hdf5_normalize_obs = False

        # if provided, use the list of demo keys under the hdf5 group "mask/@hdf5_filter_key" for training, instead 
        # of the full dataset. This provides a convenient way to train on only a subset of the trajectories in a dataset.
        self.train.hdf5_filter_key = None

        # if provided, use the list of demo keys under the hdf5 group "mask/@hdf5_validation_filter_key" for validation.
        # Must be provided if @experiment.validate is True.
        self.train.hdf5_validation_filter_key = None

        # length of experience sequence to fetch from the dataset
        # and whether to pad the beginning / end of the sequence at boundaries of trajectory in dataset
        self.train.seq_length = 1
        self.train.pad_seq_length = True
        self.train.frame_stack = 1
        self.train.pad_frame_stack = True

        # keys from hdf5 to load into each batch, besides "obs" and "next_obs". If algorithms
        # require additional keys from each trajectory in the hdf5, they should be specified here.
        self.train.dataset_keys = (
            "actions", 
            "rewards", 
            "dones",
        )

        # one of [None, "last"] - set to "last" to include goal observations in each batch
        self.train.goal_mode = None


        ## learning config ##
        self.train.cuda = True          # use GPU or not
        self.train.batch_size = 100     # batch size
        self.train.num_epochs = 2000    # number of training epochs
        self.train.seed = 1             # seed for training (for reproducibility)

    def algo_config(self):
        """
        This function populates the `config.algo` attribute of the config, and is given to the 
        `Algo` subclass (see `algo/algo.py`) for each algorithm through the `algo_config` 
        argument to the constructor. Any parameter that an algorithm needs to determine its 
        training and test-time behavior should be populated here. This function should be 
        implemented by every subclass.
        """
        pass

    def observation_config(self):
        """
        This function populates the `config.observation` attribute of the config, and is given 
        to the `Algo` subclass (see `algo/algo.py`) for each algorithm through the `obs_config` 
        argument to the constructor. This portion of the config is used to specify what 
        observation modalities should be used by the networks for training, and how the 
        observation modalities should be encoded by the networks. While this class has a 
        default implementation that usually doesn't need to be overriden, certain algorithm 
        configs may choose to, in order to have seperate configs for different networks 
        in the algorithm. 
        """

        # observation modalities
        self.observation.modalities.obs.low_dim = [             # specify low-dim observations for agent
            "robot0_eef_pos", 
            "robot0_eef_quat", 
            "robot0_gripper_qpos", 
            "object",
        ]
        self.observation.modalities.obs.rgb = []              # specify rgb image observations for agent
        self.observation.modalities.obs.depth = []
        self.observation.modalities.obs.scan = []
        self.observation.modalities.goal.low_dim = []           # specify low-dim goal observations to condition agent on
        self.observation.modalities.goal.rgb = []             # specify rgb image goal observations to condition agent on
        self.observation.modalities.goal.depth = []
        self.observation.modalities.goal.scan = []
        self.observation.modalities.obs.do_not_lock_keys()
        self.observation.modalities.goal.do_not_lock_keys()

        # observation encoder architectures (per obs modality)
        # This applies to all networks that take observation dicts as input

        # =============== Low Dim default encoder (no encoder) ===============
        self.observation.encoder.low_dim.core_class = None
        self.observation.encoder.low_dim.core_kwargs = Config()                 # No kwargs by default
        self.observation.encoder.low_dim.core_kwargs.do_not_lock_keys()

        # Low Dim: Obs Randomizer settings
        self.observation.encoder.low_dim.obs_randomizer_class = None
        self.observation.encoder.low_dim.obs_randomizer_kwargs = Config()       # No kwargs by default
        self.observation.encoder.low_dim.obs_randomizer_kwargs.do_not_lock_keys()

        # =============== RGB default encoder (ResNet backbone + linear layer output) ===============
        self.observation.encoder.rgb.core_class = "VisualCore"                  # Default VisualCore class combines backbone (like ResNet-18) with pooling operation (like spatial softmax)
        self.observation.encoder.rgb.core_kwargs = Config()                     # See models/obs_core.py for important kwargs to set and defaults used
        self.observation.encoder.rgb.core_kwargs.do_not_lock_keys()

        # RGB: Obs Randomizer settings
        self.observation.encoder.rgb.obs_randomizer_class = None                # Can set to 'CropRandomizer' to use crop randomization
        self.observation.encoder.rgb.obs_randomizer_kwargs = Config()           # See models/obs_core.py for important kwargs to set and defaults used
        self.observation.encoder.rgb.obs_randomizer_kwargs.do_not_lock_keys()

        # Allow for other custom modalities to be specified
        self.observation.encoder.do_not_lock_keys()

        # =============== Depth default encoder (same as rgb) ===============
        self.observation.encoder.depth = deepcopy(self.observation.encoder.rgb)

<<<<<<< HEAD
        # =============== feature default encoder (same as rgb) ===============
=======
        # =============== Feature default encoder (same as rgb) ===============
>>>>>>> a2e23e3d
        self.observation.encoder.feature = deepcopy(self.observation.encoder.rgb)

        # =============== Scan default encoder (Conv1d backbone + linear layer output) ===============
        self.observation.encoder.scan = deepcopy(self.observation.encoder.rgb)

        # Scan: Modify the core class + kwargs, otherwise, is same as rgb encoder
        self.observation.encoder.scan.core_class = "ScanCore"                   # Default ScanCore class uses Conv1D to process this modality
        self.observation.encoder.scan.core_kwargs = Config()                    # See models/obs_core.py for important kwargs to set and defaults used
        self.observation.encoder.scan.core_kwargs.do_not_lock_keys()

        # =============== Spatial default encoder (pointnet) ===============
        self.observation.encoder.spatial = deepcopy(self.observation.encoder.rgb)

        # Scan: Modify the core class + kwargs, otherwise, is same as rgb encoder
        self.observation.encoder.spatial.core_class = "SpatialCore"                   # Default ScanCore class uses Conv1D to process this modality
        # self.observation.encoder.spatial.core_class = "SparseTransformer"                   # Default ScanCore class uses Conv1D to process this modality
        self.observation.encoder.spatial.core_kwargs = Config()                    # See models/obs_core.py for important kwargs to set and defaults used
        self.observation.encoder.spatial.core_kwargs.do_not_lock_keys()

        # =============== track encoder  ===============
        self.observation.encoder.track = deepcopy(self.observation.encoder.rgb)

        # Scan: Modify the core class + kwargs, otherwise, is same as rgb encoder
        self.observation.encoder.track.core_class = "TrackCore"                   # Default ScanCore class uses Conv1D to process this modality
        self.observation.encoder.track.core_kwargs = Config()                    # See models/obs_core.py for important kwargs to set and defaults used
        self.observation.encoder.track.core_kwargs.do_not_lock_keys()

    def meta_config(self):
        """
        This function populates the `config.meta` attribute of the config. This portion of the config 
        is used to specify job information primarily for hyperparameter sweeps.
        It contains hyperparameter keys and values, which are populated automatically
        by the hyperparameter config generator (see `utils/hyperparam_utils.py`).
        These values are read by the wandb logger (see `utils/log_utils.py`) to set job tags.
        """
        
        self.meta.hp_base_config_file = None            # base config file in hyperparam sweep
        self.meta.hp_keys = []                          # relevant keys (swept) in hyperparam sweep
        self.meta.hp_values = []                        # values corresponding to keys in hyperparam sweep
    
    @property
    def use_goals(self):
        # whether the agent is goal-conditioned
        return len([obs_key for modality in self.observation.modalities.goal.values() for obs_key in modality]) > 0

    @property
    def all_obs_keys(self):
        """
        This grabs the union of observation keys over all modalities (e.g.: low_dim, rgb, depth, etc.) and over all
        modality groups (e.g: obs, goal, subgoal, etc...)

        Returns:
            n-array: all observation keys used for this model
        """
        # pool all modalities
        return sorted(tuple(set([
            obs_key for group in [
                self.observation.modalities.obs.values(),
                self.observation.modalities.goal.values()
            ]
            for modality in group
            for obs_key in modality
         ])))<|MERGE_RESOLUTION|>--- conflicted
+++ resolved
@@ -264,11 +264,7 @@
         # =============== Depth default encoder (same as rgb) ===============
         self.observation.encoder.depth = deepcopy(self.observation.encoder.rgb)
 
-<<<<<<< HEAD
-        # =============== feature default encoder (same as rgb) ===============
-=======
         # =============== Feature default encoder (same as rgb) ===============
->>>>>>> a2e23e3d
         self.observation.encoder.feature = deepcopy(self.observation.encoder.rgb)
 
         # =============== Scan default encoder (Conv1d backbone + linear layer output) ===============
