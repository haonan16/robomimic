--- conflicted
+++ resolved
@@ -55,12 +55,7 @@
     np.random.seed(config.train.seed)
     torch.manual_seed(config.train.seed)
 
-<<<<<<< HEAD
-    # set num workers
-    torch.set_num_threads(1)
-=======
     torch.set_num_threads(2)
->>>>>>> b4f2d173
 
     print("\n============= New Training Run with Config =============")
     print(config)
@@ -117,15 +112,10 @@
             env = EnvUtils.create_env_from_metadata(
                 env_meta=env_meta,
                 env_name=env_name, 
-                render=config.experiment.render, 
+                render=config.experiment.render,
                 render_offscreen=config.experiment.render_video,
-<<<<<<< HEAD
-                use_image_obs=shape_meta["use_images"], 
-                use_depth_obs=shape_meta["use_depths"], 
-=======
                 use_image_obs=shape_meta["use_images"],
                 use_depth_obs=shape_meta["use_depths"],
->>>>>>> b4f2d173
             )
             env = EnvUtils.wrap_env_from_config(env, config=config) # apply environment warpper, if applicable
             envs[env.name] = env
