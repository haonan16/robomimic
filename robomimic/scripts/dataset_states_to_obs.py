--- conflicted
+++ resolved
@@ -33,14 +33,11 @@
     python dataset_states_to_obs.py --dataset /path/to/demo.hdf5 --output_name image.hdf5 \
         --done_mode 2 --camera_names agentview robot0_eye_in_hand --camera_height 84 --camera_width 84
 
-<<<<<<< HEAD
-=======
     # extract 84x84 image and depth observations
     python dataset_states_to_obs.py --dataset /path/to/demo.hdf5 --output_name depth.hdf5 \
         --done_mode 2 --camera_names agentview robot0_eye_in_hand --camera_height 84 --camera_width 84 --depth
 
->>>>>>> b4f2d173
-    # (space saving option) extract 84x84 image observations with compression and without 
+    # (space saving option) extract 84x84 image observations with compression and without
     # extracting next obs (not needed for pure imitation learning algos)
     python dataset_states_to_obs.py --dataset /path/to/demo.hdf5 --output_name image.hdf5 \
         --done_mode 2 --camera_names agentview robot0_eye_in_hand --camera_height 84 --camera_width 84 \
@@ -70,8 +67,8 @@
     states, 
     actions,
     done_mode,
-    camera_names=None, 
-    camera_height=84, 
+    camera_names=None,
+    camera_height=84,
     camera_width=84,
 ):
     """
@@ -100,8 +97,8 @@
     if is_robosuite_env:
         camera_info = get_camera_info(
             env=env,
-            camera_names=camera_names, 
-            camera_height=camera_height, 
+            camera_names=camera_names,
+            camera_height=camera_height,
             camera_width=camera_width,
         )
 
@@ -169,8 +166,8 @@
 
 def get_camera_info(
     env,
-    camera_names=None, 
-    camera_height=84, 
+    camera_names=None,
+    camera_height=84,
     camera_width=84,
 ):
     """
@@ -266,8 +263,8 @@
             states=states, 
             actions=actions,
             done_mode=args.done_mode,
-            camera_names=args.camera_names, 
-            camera_height=args.camera_height, 
+            camera_names=args.camera_names,
+            camera_height=args.camera_height,
             camera_width=args.camera_width,
         )
 
@@ -379,12 +376,12 @@
 
     # flag for including depth observations per camera
     parser.add_argument(
-        "--depth", 
+        "--depth",
         action='store_true',
         help="(optional) use depth observations for each camera",
     )
 
-    # specifies how the "done" signal is written. If "0", then the "done" signal is 1 wherever 
+    # specifies how the "done" signal is written. If "0", then the "done" signal is 1 wherever
     # the transition (s, a, s') has s' in a task completion state. If "1", the "done" signal 
     # is one at the end of every trajectory. If "2", the "done" signal is 1 at task completion
     # states for successful trajectories and 1 at the end of all trajectories.
@@ -412,14 +409,14 @@
 
     # flag to exclude next obs in dataset
     parser.add_argument(
-        "--exclude-next-obs", 
+        "--exclude-next-obs",
         action='store_true',
         help="(optional) exclude next obs in dataset",
     )
 
     # flag to compress observations with gzip option in hdf5
     parser.add_argument(
-        "--compress", 
+        "--compress",
         action='store_true',
         help="(optional) compress observations with gzip option in hdf5",
     )
